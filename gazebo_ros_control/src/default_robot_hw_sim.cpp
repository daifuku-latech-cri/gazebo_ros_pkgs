/*********************************************************************
 * Software License Agreement (BSD License)
 *
 *  Copyright (c) 2013, Open Source Robotics Foundation
 *  Copyright (c) 2013, The Johns Hopkins University
 *  All rights reserved.
 *
 *  Redistribution and use in source and binary forms, with or without
 *  modification, are permitted provided that the following conditions
 *  are met:
 *
 *   * Redistributions of source code must retain the above copyright
 *     notice, this list of conditions and the following disclaimer.
 *   * Redistributions in binary form must reproduce the above
 *     copyright notice, this list of conditions and the following
 *     disclaimer in the documentation and/or other materials provided
 *     with the distribution.
 *   * Neither the name of the Open Source Robotics Foundation
 *     nor the names of its contributors may be
 *     used to endorse or promote products derived
 *     from this software without specific prior written permission.
 *
 *  THIS SOFTWARE IS PROVIDED BY THE COPYRIGHT HOLDERS AND CONTRIBUTORS
 *  "AS IS" AND ANY EXPRESS OR IMPLIED WARRANTIES, INCLUDING, BUT NOT
 *  LIMITED TO, THE IMPLIED WARRANTIES OF MERCHANTABILITY AND FITNESS
 *  FOR A PARTICULAR PURPOSE ARE DISCLAIMED. IN NO EVENT SHALL THE
 *  COPYRIGHT OWNER OR CONTRIBUTORS BE LIABLE FOR ANY DIRECT, INDIRECT,
 *  INCIDENTAL, SPECIAL, EXEMPLARY, OR CONSEQUENTIAL DAMAGES (INCLUDING,
 *  BUT NOT LIMITED TO, PROCUREMENT OF SUBSTITUTE GOODS OR SERVICES;
 *  LOSS OF USE, DATA, OR PROFITS; OR BUSINESS INTERRUPTION) HOWEVER
 *  CAUSED AND ON ANY THEORY OF LIABILITY, WHETHER IN CONTRACT, STRICT
 *  LIABILITY, OR TORT (INCLUDING NEGLIGENCE OR OTHERWISE) ARISING IN
 *  ANY WAY OUT OF THE USE OF THIS SOFTWARE, EVEN IF ADVISED OF THE
 *  POSSIBILITY OF SUCH DAMAGE.
 *********************************************************************/

/* Author: Dave Coleman, Jonathan Bohren
   Desc:   Hardware Interface for any simulated robot in Gazebo
*/


#include <gazebo_ros_control/default_robot_hw_sim.h>
#include <urdf/model.h>


namespace
{

double clamp(const double val, const double min_val, const double max_val)
{
  return std::min(std::max(val, min_val), max_val);
}

}

namespace gazebo_ros_control
{


bool DefaultRobotHWSim::initSim(
  const std::string& robot_namespace,
  ros::NodeHandle model_nh,
  gazebo::physics::ModelPtr parent_model,
  const urdf::Model *const urdf_model,
  std::vector<transmission_interface::TransmissionInfo> transmissions)
{
  // getJointLimits() searches joint_limit_nh for joint limit parameters. The format of each
  // parameter's name is "joint_limits/<joint name>". An example is "joint_limits/axle_joint".
  const ros::NodeHandle joint_limit_nh(model_nh);

  // Resize vectors to our DOF
  n_dof_ = transmissions.size();
  joint_names_.resize(n_dof_);
  joint_types_.resize(n_dof_);
  joint_lower_limits_.resize(n_dof_);
  joint_upper_limits_.resize(n_dof_);
  joint_effort_limits_.resize(n_dof_);
  joint_control_methods_.resize(n_dof_);
  pid_controllers_.resize(n_dof_);
  joint_position_.resize(n_dof_);
  joint_velocity_.resize(n_dof_);
  joint_effort_.resize(n_dof_);
  joint_effort_command_.resize(n_dof_);
  joint_position_command_.resize(n_dof_);
  joint_velocity_command_.resize(n_dof_);

  // Initialize values
  for(unsigned int j=0; j < n_dof_; j++)
  {
    // Check that this transmission has one joint
    if(transmissions[j].joints_.size() == 0)
    {
      ROS_WARN_STREAM_NAMED("default_robot_hw_sim","Transmission " << transmissions[j].name_
        << " has no associated joints.");
      continue;
    }
    else if(transmissions[j].joints_.size() > 1)
    {
      ROS_WARN_STREAM_NAMED("default_robot_hw_sim","Transmission " << transmissions[j].name_
        << " has more than one joint. Currently the default robot hardware simulation "
        << " interface only supports one.");
      continue;
    }

    std::vector<std::string> joint_interfaces = transmissions[j].joints_[0].hardware_interfaces_;
    if (joint_interfaces.empty() &&
        !(transmissions[j].actuators_.empty()) &&
        !(transmissions[j].actuators_[0].hardware_interfaces_.empty()))
    {
      // TODO: Deprecate HW interface specification in actuators in ROS J
      joint_interfaces = transmissions[j].actuators_[0].hardware_interfaces_;
      ROS_WARN_STREAM_NAMED("default_robot_hw_sim", "The <hardware_interface> element of tranmission " <<
        transmissions[j].name_ << " should be nested inside the <joint> element, not <actuator>. " <<
        "The transmission will be properly loaded, but please update " <<
        "your robot model to remain compatible with future versions of the plugin.");
    }
    if (joint_interfaces.empty())
    {
      ROS_WARN_STREAM_NAMED("default_robot_hw_sim", "Joint " << transmissions[j].joints_[0].name_ <<
        " of transmission " << transmissions[j].name_ << " does not specify any hardware interface. " <<
        "Not adding it to the robot hardware simulation.");
      continue;
    }
    else if (joint_interfaces.size() > 1)
    {
      ROS_WARN_STREAM_NAMED("default_robot_hw_sim", "Joint " << transmissions[j].joints_[0].name_ <<
        " of transmission " << transmissions[j].name_ << " specifies multiple hardware interfaces. " <<
        "Currently the default robot hardware simulation interface only supports one. Using the first entry");
      //continue;
    }

    // Add data from transmission
    joint_names_[j] = transmissions[j].joints_[0].name_;
    joint_position_[j] = 1.0;
    joint_velocity_[j] = 0.0;
    joint_effort_[j] = 1.0;  // N/m for continuous joints
    joint_effort_command_[j] = 0.0;
    joint_position_command_[j] = 0.0;
    joint_velocity_command_[j] = 0.0;

    const std::string& hardware_interface = joint_interfaces.front();

    // Debug
    ROS_DEBUG_STREAM_NAMED("default_robot_hw_sim","Loading joint '" << joint_names_[j]
      << "' of type '" << hardware_interface << "'");

    // Create joint state interface for all joints
    js_interface_.registerHandle(hardware_interface::JointStateHandle(
        joint_names_[j], &joint_position_[j], &joint_velocity_[j], &joint_effort_[j]));

    // Decide what kind of command interface this actuator/joint has
    hardware_interface::JointHandle joint_handle;
    if(hardware_interface == "EffortJointInterface" || hardware_interface == "hardware_interface/EffortJointInterface")
    {
      // Create effort joint interface
      joint_control_methods_[j] = EFFORT;
      joint_handle = hardware_interface::JointHandle(js_interface_.getHandle(joint_names_[j]),
                                                     &joint_effort_command_[j]);
      ej_interface_.registerHandle(joint_handle);
    }
    else if(hardware_interface == "PositionJointInterface" || hardware_interface == "hardware_interface/PositionJointInterface")
    {
      // Create position joint interface
      joint_control_methods_[j] = POSITION;
      joint_handle = hardware_interface::JointHandle(js_interface_.getHandle(joint_names_[j]),
                                                     &joint_position_command_[j]);
      pj_interface_.registerHandle(joint_handle);
    }
    else if(hardware_interface == "VelocityJointInterface" || hardware_interface == "hardware_interface/VelocityJointInterface")
    {
      // Create velocity joint interface
      joint_control_methods_[j] = VELOCITY;
      joint_handle = hardware_interface::JointHandle(js_interface_.getHandle(joint_names_[j]),
                                                     &joint_velocity_command_[j]);
      vj_interface_.registerHandle(joint_handle);
    }
    else
    {
      ROS_FATAL_STREAM_NAMED("default_robot_hw_sim","No matching hardware interface found for '"
        << hardware_interface << "' while loading interfaces for " << joint_names_[j] );
      return false;
    }

    if(hardware_interface == "EffortJointInterface" || hardware_interface == "PositionJointInterface" || hardware_interface == "VelocityJointInterface") {
      ROS_WARN_STREAM("Deprecated syntax, please prepend 'hardware_interface/' to '" << hardware_interface << "' within the <hardwareInterface> tag in joint '" << joint_names_[j] << "'.");
    }

    // Get the gazebo joint that corresponds to the robot joint.
    //ROS_DEBUG_STREAM_NAMED("default_robot_hw_sim", "Getting pointer to gazebo joint: "
    //  << joint_names_[j]);
    gazebo::physics::JointPtr joint = parent_model->GetJoint(joint_names_[j]);
    if (!joint)
    {
      ROS_ERROR_STREAM_NAMED("default_robot_hw", "This robot has a joint named \"" << joint_names_[j]
        << "\" which is not in the gazebo model.");
      return false;
    }
    sim_joints_.push_back(joint);

    // get physics engine type
<<<<<<< HEAD
    gazebo::physics::PhysicsEnginePtr physics = gazebo::physics::get_world()->Physics();
=======
#if GAZEBO_MAJOR_VERSION >= 8
    gazebo::physics::PhysicsEnginePtr physics = gazebo::physics::get_world()->Physics();
#else
    gazebo::physics::PhysicsEnginePtr physics = gazebo::physics::get_world()->GetPhysicsEngine();
#endif
>>>>>>> 6546e4fa
    physics_type_ = physics->GetType();
    if (physics_type_.empty())
    {
      ROS_WARN_STREAM_NAMED("default_robot_hw_sim", "No physics type found.");
    }

    registerJointLimits(joint_names_[j], joint_handle, joint_control_methods_[j],
                        joint_limit_nh, urdf_model,
                        &joint_types_[j], &joint_lower_limits_[j], &joint_upper_limits_[j],
                        &joint_effort_limits_[j]);
    if (joint_control_methods_[j] != EFFORT)
    {
      // Initialize the PID controller. If no PID gain values are found, use joint->SetAngle() or
      // joint->SetParam("vel") to control the joint.
      const ros::NodeHandle nh(robot_namespace + "/gazebo_ros_control/pid_gains/" +
                               joint_names_[j]);
      if (pid_controllers_[j].init(nh))
      {
        switch (joint_control_methods_[j])
        {
          case POSITION:
            joint_control_methods_[j] = POSITION_PID;
            break;
          case VELOCITY:
            joint_control_methods_[j] = VELOCITY_PID;
            break;
        }
      }
      else
      {
        // joint->SetParam("fmax") must be called if joint->SetAngle() or joint->SetParam("vel") are
        // going to be called. joint->SetParam("fmax") must *not* be called if joint->SetForce() is
        // going to be called.
#if GAZEBO_MAJOR_VERSION > 2
        joint->SetParam("fmax", 0, joint_effort_limits_[j]);
#else
        joint->SetMaxForce(0, joint_effort_limits_[j]);
#endif
      }
    }
  }

  // Register interfaces
  registerInterface(&js_interface_);
  registerInterface(&ej_interface_);
  registerInterface(&pj_interface_);
  registerInterface(&vj_interface_);

  // Initialize the emergency stop code.
  e_stop_active_ = false;
  last_e_stop_active_ = false;

  return true;
}

void DefaultRobotHWSim::readSim(ros::Time time, ros::Duration period)
{
  for(unsigned int j=0; j < n_dof_; j++)
  {
    // Gazebo has an interesting API...
#if GAZEBO_MAJOR_VERSION >= 8
    double position = sim_joints_[j]->Position(0);
#else
    double position = sim_joints_[j]->GetAngle(0).Radian();
#endif
    if (joint_types_[j] == urdf::Joint::PRISMATIC)
    {
      joint_position_[j] = position;
    }
    else
    {
      joint_position_[j] += angles::shortest_angular_distance(joint_position_[j],
                            position);
    }
    joint_velocity_[j] = sim_joints_[j]->GetVelocity(0);
    joint_effort_[j] = sim_joints_[j]->GetForce((unsigned int)(0));
  }
}

void DefaultRobotHWSim::writeSim(ros::Time time, ros::Duration period)
{
  // If the E-stop is active, joints controlled by position commands will maintain their positions.
  if (e_stop_active_)
  {
    if (!last_e_stop_active_)
    {
      last_joint_position_command_ = joint_position_;
      last_e_stop_active_ = true;
    }
    joint_position_command_ = last_joint_position_command_;
  }
  else
  {
    last_e_stop_active_ = false;
  }

  ej_sat_interface_.enforceLimits(period);
  ej_limits_interface_.enforceLimits(period);
  pj_sat_interface_.enforceLimits(period);
  pj_limits_interface_.enforceLimits(period);
  vj_sat_interface_.enforceLimits(period);
  vj_limits_interface_.enforceLimits(period);

  for(unsigned int j=0; j < n_dof_; j++)
  {
    switch (joint_control_methods_[j])
    {
      case EFFORT:
        {
          const double effort = e_stop_active_ ? 0 : joint_effort_command_[j];
          sim_joints_[j]->SetForce(0, effort);
        }
        break;

      case POSITION:
#if GAZEBO_MAJOR_VERSION >= 9
        sim_joints_[j]->SetPosition(0, joint_position_command_[j], true);
#else
        ROS_WARN_ONCE("The default_robot_hw_sim plugin is using the Joint::SetPosition method without preserving the link velocity.");
        ROS_WARN_ONCE("As a result, gravity will not be simulated correctly for your model.");
        ROS_WARN_ONCE("Please set gazebo_pid parameters, switch to the VelocityJointInterface or EffortJointInterface, or upgrade to Gazebo 9.");
        ROS_WARN_ONCE("For details, see https://github.com/ros-simulation/gazebo_ros_pkgs/issues/612");
        sim_joints_[j]->SetPosition(0, joint_position_command_[j]);
#endif
        break;

      case POSITION_PID:
        {
          double error;
          switch (joint_types_[j])
          {
            case urdf::Joint::REVOLUTE:
              angles::shortest_angular_distance_with_limits(joint_position_[j],
                                                            joint_position_command_[j],
                                                            joint_lower_limits_[j],
                                                            joint_upper_limits_[j],
                                                            error);
              break;
            case urdf::Joint::CONTINUOUS:
              error = angles::shortest_angular_distance(joint_position_[j],
                                                        joint_position_command_[j]);
              break;
            default:
              error = joint_position_command_[j] - joint_position_[j];
          }

          const double effort_limit = joint_effort_limits_[j];
          const double effort = clamp(pid_controllers_[j].computeCommand(error, period),
                                      -effort_limit, effort_limit);
          sim_joints_[j]->SetForce(0, effort);
        }
        break;

      case VELOCITY:
#if GAZEBO_MAJOR_VERSION > 2
        if (physics_type_.compare("dart") == 0)
        {
          sim_joints_[j]->SetVelocity(0, e_stop_active_ ? 0 : joint_velocity_command_[j]);
        }
        else 
        {
          sim_joints_[j]->SetParam("vel", 0, e_stop_active_ ? 0 : joint_velocity_command_[j]);
        }
#else
        sim_joints_[j]->SetVelocity(0, e_stop_active_ ? 0 : joint_velocity_command_[j]);
#endif
        break;

      case VELOCITY_PID:
        double error;
        if (e_stop_active_)
          error = -joint_velocity_[j];
        else
          error = joint_velocity_command_[j] - joint_velocity_[j];
        const double effort_limit = joint_effort_limits_[j];
        const double effort = clamp(pid_controllers_[j].computeCommand(error, period),
                                    -effort_limit, effort_limit);
        sim_joints_[j]->SetForce(0, effort);
        break;
    }
  }
}

void DefaultRobotHWSim::eStopActive(const bool active)
{
  e_stop_active_ = active;
}

// Register the limits of the joint specified by joint_name and joint_handle. The limits are
// retrieved from joint_limit_nh. If urdf_model is not NULL, limits are retrieved from it also.
// Return the joint's type, lower position limit, upper position limit, and effort limit.
void DefaultRobotHWSim::registerJointLimits(const std::string& joint_name,
                         const hardware_interface::JointHandle& joint_handle,
                         const ControlMethod ctrl_method,
                         const ros::NodeHandle& joint_limit_nh,
                         const urdf::Model *const urdf_model,
                         int *const joint_type, double *const lower_limit,
                         double *const upper_limit, double *const effort_limit)
{
  *joint_type = urdf::Joint::UNKNOWN;
  *lower_limit = -std::numeric_limits<double>::max();
  *upper_limit = std::numeric_limits<double>::max();
  *effort_limit = std::numeric_limits<double>::max();

  joint_limits_interface::JointLimits limits;
  bool has_limits = false;
  joint_limits_interface::SoftJointLimits soft_limits;
  bool has_soft_limits = false;

  if (urdf_model != NULL)
  {
    const urdf::JointConstSharedPtr urdf_joint = urdf_model->getJoint(joint_name);
    if (urdf_joint != NULL)
    {
      *joint_type = urdf_joint->type;
      // Get limits from the URDF file.
      if (joint_limits_interface::getJointLimits(urdf_joint, limits))
        has_limits = true;
      if (joint_limits_interface::getSoftJointLimits(urdf_joint, soft_limits))
        has_soft_limits = true;
    }
  }
  // Get limits from the parameter server.
  if (joint_limits_interface::getJointLimits(joint_name, joint_limit_nh, limits))
    has_limits = true;

  if (!has_limits)
    return;

  if (*joint_type == urdf::Joint::UNKNOWN)
  {
    // Infer the joint type.

    if (limits.has_position_limits)
    {
      *joint_type = urdf::Joint::REVOLUTE;
    }
    else
    {
      if (limits.angle_wraparound)
        *joint_type = urdf::Joint::CONTINUOUS;
      else
        *joint_type = urdf::Joint::PRISMATIC;
    }
  }

  if (limits.has_position_limits)
  {
    *lower_limit = limits.min_position;
    *upper_limit = limits.max_position;
  }
  if (limits.has_effort_limits)
    *effort_limit = limits.max_effort;

  if (has_soft_limits)
  {
    switch (ctrl_method)
    {
      case EFFORT:
        {
          const joint_limits_interface::EffortJointSoftLimitsHandle
            limits_handle(joint_handle, limits, soft_limits);
          ej_limits_interface_.registerHandle(limits_handle);
        }
        break;
      case POSITION:
        {
          const joint_limits_interface::PositionJointSoftLimitsHandle
            limits_handle(joint_handle, limits, soft_limits);
          pj_limits_interface_.registerHandle(limits_handle);
        }
        break;
      case VELOCITY:
        {
          const joint_limits_interface::VelocityJointSoftLimitsHandle
            limits_handle(joint_handle, limits, soft_limits);
          vj_limits_interface_.registerHandle(limits_handle);
        }
        break;
    }
  }
  else
  {
    switch (ctrl_method)
    {
      case EFFORT:
        {
          const joint_limits_interface::EffortJointSaturationHandle
            sat_handle(joint_handle, limits);
          ej_sat_interface_.registerHandle(sat_handle);
        }
        break;
      case POSITION:
        {
          const joint_limits_interface::PositionJointSaturationHandle
            sat_handle(joint_handle, limits);
          pj_sat_interface_.registerHandle(sat_handle);
        }
        break;
      case VELOCITY:
        {
          const joint_limits_interface::VelocityJointSaturationHandle
            sat_handle(joint_handle, limits);
          vj_sat_interface_.registerHandle(sat_handle);
        }
        break;
    }
  }
}

}

PLUGINLIB_EXPORT_CLASS(gazebo_ros_control::DefaultRobotHWSim, gazebo_ros_control::RobotHWSim)<|MERGE_RESOLUTION|>--- conflicted
+++ resolved
@@ -198,15 +198,11 @@
     sim_joints_.push_back(joint);
 
     // get physics engine type
-<<<<<<< HEAD
-    gazebo::physics::PhysicsEnginePtr physics = gazebo::physics::get_world()->Physics();
-=======
 #if GAZEBO_MAJOR_VERSION >= 8
     gazebo::physics::PhysicsEnginePtr physics = gazebo::physics::get_world()->Physics();
 #else
     gazebo::physics::PhysicsEnginePtr physics = gazebo::physics::get_world()->GetPhysicsEngine();
 #endif
->>>>>>> 6546e4fa
     physics_type_ = physics->GetType();
     if (physics_type_.empty())
     {
